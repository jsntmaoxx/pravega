--- conflicted
+++ resolved
@@ -59,7 +59,6 @@
      */
     CompletableFuture<UpdateStreamStatus> alterStream(final StreamConfiguration streamConfig);
 
-<<<<<<< HEAD
     /**
      * API to merge or split stream segments.
      * @param stream stream object.
@@ -72,9 +71,6 @@
                                                  final Map<Double, Double> newKeyRanges);
 
     // Controller Apis called by pravega producers for getting stream specific information
-=======
-    // Controller Apis called by pravega writers for getting stream specific information
->>>>>>> 643f2768
 
     /**
      * Api to get list of current segments for the stream to write to.

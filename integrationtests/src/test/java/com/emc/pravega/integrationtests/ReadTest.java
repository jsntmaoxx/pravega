--- conflicted
+++ resolved
@@ -55,25 +55,11 @@
 import com.emc.pravega.service.server.mocks.InMemoryServiceBuilder;
 import com.emc.pravega.service.server.store.ServiceBuilder;
 import com.emc.pravega.service.server.store.ServiceBuilderConfig;
-<<<<<<< HEAD
-import com.emc.pravega.stream.Consumer;
-import com.emc.pravega.stream.ConsumerConfig;
-import com.emc.pravega.stream.Producer;
-import com.emc.pravega.stream.ProducerConfig;
-import com.emc.pravega.stream.Transaction;
-import com.emc.pravega.stream.TxFailedException;
-import com.emc.pravega.stream.impl.JavaSerializer;
-import com.emc.pravega.stream.impl.SingleSegmentStreamImpl;
-import com.emc.pravega.stream.impl.SingleSegmentStreamManagerImpl;
-import com.emc.pravega.stream.impl.netty.ConnectionFactoryImpl;
-=======
->>>>>>> 6e2e46a8
 import com.emc.pravega.stream.impl.segment.EndOfSegmentException;
 import com.emc.pravega.stream.impl.segment.SegmentInputConfiguration;
 import com.emc.pravega.stream.impl.segment.SegmentInputStream;
 import com.emc.pravega.stream.impl.segment.SegmentOutputStream;
 import com.emc.pravega.stream.impl.segment.SegmentSealedException;
-import com.emc.pravega.stream.impl.segment.SingleSegmentStreamControllerImpl;
 
 import static org.junit.Assert.*;
 
@@ -171,11 +157,6 @@
         PravegaConnectionListener server = new PravegaConnectionListener(false, port, store);
         server.startListening();
 
-<<<<<<< HEAD
-        ConnectionFactory clientCF = new ConnectionFactoryImpl(false, port);
-        SingleSegmentStreamControllerImpl segmentClient = new SingleSegmentStreamControllerImpl(endpoint, clientCF);
-        segmentClient.createSegment(segmentName);
-=======
         ControllerApi.Admin apiAdmin = MockController.getAdmin(endpoint, port);
         apiAdmin.createStream(new StreamConfigurationImpl(stream, null));
 
@@ -190,7 +171,6 @@
         String segmentName = FutureHelpers.getAndHandleExceptions(apiProducer.getCurrentSegments(stream), RuntimeException::new)
                 .getSegments().get(0).getQualifiedName();
 
->>>>>>> 6e2e46a8
         @Cleanup("close")
         SegmentOutputStream out = segmentproducerClient.openSegmentForAppending(segmentName, null);
         out.write(ByteBuffer.wrap(testString.getBytes()), new CompletableFuture<>());
@@ -231,32 +211,6 @@
         Producer<String> producer = stream.createProducer(serializer, new ProducerConfig(null));
         producer.publish("RoutingKey", testString);
         producer.flush();
-        
-        @Cleanup
-        Consumer<String> consumer = stream.createConsumer(serializer, new ConsumerConfig());
-        String read = consumer.getNextEvent(5000);
-        assertEquals(testString, read);
-    }
-    
-    @Test
-    public void readDataWrittenTransactionally() throws TxFailedException {
-        String endpoint = "localhost";
-        String streamName = "abc";
-        int port = 8910;
-        String testString = "Hello world\n";
-        StreamSegmentStore store = this.serviceBuilder.createStreamSegmentService();
-        @Cleanup
-        PravegaConnectionListener server = new PravegaConnectionListener(false, port, store);
-        server.startListening();
-        @Cleanup
-        SingleSegmentStreamManagerImpl streamManager = new SingleSegmentStreamManagerImpl(endpoint, port, "Scope");
-        SingleSegmentStreamImpl stream = (SingleSegmentStreamImpl) streamManager.createStream(streamName, null);
-        JavaSerializer<String> serializer = new JavaSerializer<>();
-        @Cleanup
-        Producer<String> producer = stream.createProducer(serializer, new ProducerConfig(null));
-        Transaction<String> transaction = producer.startTransaction(60000);
-        transaction.publish("RoutingKey", testString);
-        transaction.commit();
         
         @Cleanup
         Consumer<String> consumer = stream.createConsumer(serializer, new ConsumerConfig());
